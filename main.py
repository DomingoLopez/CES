import os
from pathlib import Path
import numpy as np
import pandas as pd
import pickle
import json
from loguru import logger

from src.clustering.clust_hdbscan import HDBSCANClustering
from src.clustering.clustering_factory import ClusteringFactory
from src.experiment.experiment import Experiment
from src.experiment.experiment_result_controller import ExperimentResultController
from src.llava_inference.llava_inference import LlavaInference
from src.multimodal_clustering_metric.multimodal_clustering_metric import MultiModalClusteringMetric
from src.utils.image_loader import ImageLoader
from src.dinov2_inference.dinov2_inference import Dinov2Inference
from src.preprocess.preprocess import Preprocess

import matplotlib.pyplot as plt
import cv2


def load_images(path) -> list:
    # Finding images
    # image_loader = ImageLoader(folder="./data/Small_Data")
    image_loader = ImageLoader(folder=path)
    images = image_loader.find_images()
    return images

def generate_embeddings(images, model) -> list:
    # Loading images and getting embeddings
    dinomodel = Dinov2Inference(model_name=model, images=images, cache=True)
    embeddings = dinomodel.run()
    return embeddings



if __name__ == "__main__": 
    
    # ###################################################################
    # Path de test
    # image_path = "./data/test"
    # bbdd = "test"
    # experiments_file = "src/experiment/json/single.json"

    # 1. OBTAIN IMAGES
    image_path ="./data/flickr/flickr_validated_imgs_7000"
    image_path_redimensioned="./data/flickr/flickr_redimensioned_imgs_7000"
    bbdd = "flickr"
<<<<<<< HEAD


    # image_path ="./data/twitter/"
    # image_path_redimensioned="./data/twitter/"
    # bbdd = "twitter"
    experiments_file = "src/experiment/json/experiments_optuna_all.json"
    #experiments_file = "src/experiment/json/single.json"
    images = load_images(image_path)    
    #images_redimensioned = load_images(image_path_redimensioned)
=======
    #experiments_file = "src/experiment/json/experiments_optuna_all.json"
    experiments_file = "src/experiment/json/single.json"
    images = load_images(image_path)    
    images_redimensioned = load_images(image_path_redimensioned)
>>>>>>> 368ef051


    # START EXPERIMENTS
    classification_lvl = [3]
<<<<<<< HEAD
    prompts = [1,2,3,4]
=======
    prompts = [2,3,4]
>>>>>>> 368ef051
    n_lvlm_categories = 1
    llava_models = ["llava1-6_7b"]
    # Obtain experiments config
    with open(experiments_file, 'r') as f:
        experiments_config = json.load(f)

    result_list_top_trials = []
    # All experiment
    for config in experiments_config:
        id = config.get("id",1)
        dino_model = config.get("dino_model","small")
        optimizer = config.get("optimizer", "optuna")
        optuna_trials = config.get("optuna_trials", None)
        normalization = config.get("normalization", True)
        scaler = config.get("scaler", None)
        dim_red = config.get("dim_red", "umap")
        reduction_parameters = config.get("reduction_parameters", None)
        clustering = config.get("clustering", "hdbscan")
        eval_method = config.get("eval_method", "silhouette")
        penalty = config.get("penalty", None)
        penalty_range = config.get("penalty_range", None)
        cache = config.get("cache", True)
        experiment_name = f"{id}_{bbdd}_{dino_model}_{dim_red}_{eval_method}"
        logger.info(f"LOADING EXPERIMENT: {id}")

        # 2. GENERATE EMBEDDINGS FOR EACH EXPERIMENT
        embeddings = generate_embeddings(images, model=dino_model)
        experiment = Experiment(
            id,
            experiment_name,
            bbdd,
            dino_model,
            embeddings,
            optimizer,
            optuna_trials,
            normalization,
            dim_red,
            reduction_parameters,
            scaler,
            clustering,
            eval_method,
            penalty,
            penalty_range,
            cache
        )
        # 3. APPLY CLUSTERING AND GENERATE PLOTS
        experiment.run_experiment()
        # Generate artifacts and results for every experiment. 
        experiment_controller = ExperimentResultController(eval_method=eval_method, 
                                                            n_images=len(images),
                                                            dino_model=dino_model,
                                                            dim_red=dim_red,
                                                            reduction_params=None,
                                                            n_cluster_range=None,
                                                            experiment_name=experiment_name)
        best_runs = experiment_controller.get_top_k_runs(top_k=3)
<<<<<<< HEAD
        experiment_controller.create_cluster_dirs(images=images, runs=best_runs, knn=None, copy_images=True)
=======
        experiment_controller.create_cluster_dirs(images=images, runs=best_runs, knn=None, copy_images=False)
>>>>>>> 368ef051
        # Esto del pdf ya estaría a falta de refinar
        #experiment_controller.create_clusters_pdf(images=images_redimensioned,knn=30,runs=best_runs)
        experiment_controller.create_plots(runs=best_runs)

<<<<<<< HEAD
        # 4. RUN LLAVA INFERENCE
        for class_lvl in classification_lvl:
            for model in llava_models:
                for prompt in prompts:
                    llava = LlavaInference(images=images, bbdd=bbdd, classification_lvl=class_lvl, n_prompt=prompt, model=model)
                    llava.run()
                    # Get Llava Results
                    llava_results_df = llava.get_results()
                    # Obtain categories
                    categories = llava.get_categories()

                    # 5. CALCULATE QUALITY METRICS
                    for idx, run in best_runs.iterrows():
                        img_cluster_dict = experiment_controller.get_cluster_images_dict(images,run,None)
                        # Quality metrics
                        lvm_lvlm_metric = MultiModalClusteringMetric(experiment_name,
                                                                    class_lvl,
                                                                    categories,
                                                                    model, 
                                                                    prompt, 
                                                                    run, 
                                                                    img_cluster_dict, 
                                                                    llava_results_df)
                        
                        # if prompt != 3:
                        #     lvm_lvlm_metric.generate_stats()
                        # elif prompt == 3 and n_lvlm_categories != 0:
                        #     lvm_lvlm_metric.generate_stats_multiple_categories(n_lvlm_categories)
                        # else:
                        #     lvm_lvlm_metric.generate_stats()

                        # generate stats for lvlm results
                        lvm_lvlm_metric.generate_stats()
=======
    #     # 4. RUN LLAVA INFERENCE
    #     for class_lvl in classification_lvl:
    #         for model in llava_models:
    #             for prompt in prompts:
    #                 llava = LlavaInference(images=images, bbdd=bbdd, classification_lvl=class_lvl, n_prompt=prompt, model=model)
    #                 llava.run()
    #                 # Get Llava Results
    #                 llava_results_df = llava.get_results()
    #                 # Obtain categories
    #                 categories = llava.get_categories()

    #                 # 5. CALCULATE QUALITY METRICS
    #                 for idx, run in best_runs.iterrows():
    #                     img_cluster_dict = experiment_controller.get_cluster_images_dict(images,run,None,True)
    #                     # Quality metrics
    #                     lvm_lvlm_metric = MultiModalClusteringMetric(experiment_name,
    #                                                                 class_lvl,
    #                                                                 categories,
    #                                                                 model, 
    #                                                                 prompt, 
    #                                                                 run, 
    #                                                                 img_cluster_dict, 
    #                                                                 llava_results_df)
                        
    #                     # if prompt != 3:
    #                     #     lvm_lvlm_metric.generate_stats()
    #                     # elif prompt == 3 and n_lvlm_categories != 0:
    #                     #     lvm_lvlm_metric.generate_stats_multiple_categories(n_lvlm_categories)
    #                     # else:
    #                     #     lvm_lvlm_metric.generate_stats()

    #                     # generate stats for lvlm results
    #                     lvm_lvlm_metric.generate_stats()
>>>>>>> 368ef051
                        
                        
                        # Obtain results
                        quality_results = pd.DataFrame()
                        for i in (True, False):
                            # Calculate metrics
                            results = lvm_lvlm_metric.calculate_clustering_quality(use_noise=i)
                            # Join results (in columns)
                            quality_results = pd.concat([quality_results, pd.DataFrame([results])], axis=1)


                        
                        # Save results in list
                        result_list_top_trials.append({
                            "experiment_id" : id,
                            "run_id": run["run_id"],
                            "dino_model" : dino_model,
                            "normalization" : run["params.normalization"],
                            "scaler" : run["params.scaler"],
                            "dim_red" : run["params.dim_red"],
                            "reduction_parameters" : run["artifacts.reduction_params"],
                            "clustering" : run["params.clustering"],
                            "n_clusters": run["params.n_clusters"],
                            "best_params": run["artifacts.best_params"],
                            "penalty" : run["params.penalty"],
                            "penalty_range" : run["params.penalty_range"],
                            "noise_not_noise" : run["artifacts.noise_not_noise"],
                            # Important things
                            "classification_lvl": class_lvl,
                            "lvlm": model,
                            "prompt": prompt,
                            "eval_method": eval_method,
                            "best_score": run["metrics.score_w_penalty"] if "noise" in run["params.eval_method"] else run["metrics.score_wo_penalty"], 
                            # Metrics
                            "homogeneity_global": quality_results["homogeneity_global"].iloc[0],
                            "entropy_global": quality_results["entropy_global"].iloc[0],
                            "quality_metric":quality_results["quality_metric"].iloc[0]
                            # "homogeneity_global_w_noise": quality_results["homogeneity_global_w_noise"].iloc[0],
                            # "entropy_global_w_noise": quality_results["entropy_global_w_noise"].iloc[0],
                            # "quality_metric_w_noise":quality_results["quality_metric_w_noise"].iloc[0]
                        })


                        lvm_lvlm_metric.plot_cluster_categories_3()


    # df_results = pd.DataFrame(result_list)
    # df_results.to_csv("results.csv",sep=";")

    df_results_top_k = pd.DataFrame(result_list_top_trials)
    df_results_top_k.to_csv("results_top_trials.csv",sep=";")<|MERGE_RESOLUTION|>--- conflicted
+++ resolved
@@ -47,31 +47,19 @@
     image_path ="./data/flickr/flickr_validated_imgs_7000"
     image_path_redimensioned="./data/flickr/flickr_redimensioned_imgs_7000"
     bbdd = "flickr"
-<<<<<<< HEAD
-
-
     # image_path ="./data/twitter/"
     # image_path_redimensioned="./data/twitter/"
     # bbdd = "twitter"
     experiments_file = "src/experiment/json/experiments_optuna_all.json"
     #experiments_file = "src/experiment/json/single.json"
     images = load_images(image_path)    
-    #images_redimensioned = load_images(image_path_redimensioned)
-=======
-    #experiments_file = "src/experiment/json/experiments_optuna_all.json"
-    experiments_file = "src/experiment/json/single.json"
-    images = load_images(image_path)    
     images_redimensioned = load_images(image_path_redimensioned)
->>>>>>> 368ef051
+
 
 
     # START EXPERIMENTS
     classification_lvl = [3]
-<<<<<<< HEAD
     prompts = [1,2,3,4]
-=======
-    prompts = [2,3,4]
->>>>>>> 368ef051
     n_lvlm_categories = 1
     llava_models = ["llava1-6_7b"]
     # Obtain experiments config
@@ -128,16 +116,11 @@
                                                             n_cluster_range=None,
                                                             experiment_name=experiment_name)
         best_runs = experiment_controller.get_top_k_runs(top_k=3)
-<<<<<<< HEAD
         experiment_controller.create_cluster_dirs(images=images, runs=best_runs, knn=None, copy_images=True)
-=======
-        experiment_controller.create_cluster_dirs(images=images, runs=best_runs, knn=None, copy_images=False)
->>>>>>> 368ef051
+
         # Esto del pdf ya estaría a falta de refinar
         #experiment_controller.create_clusters_pdf(images=images_redimensioned,knn=30,runs=best_runs)
         experiment_controller.create_plots(runs=best_runs)
-
-<<<<<<< HEAD
         # 4. RUN LLAVA INFERENCE
         for class_lvl in classification_lvl:
             for model in llava_models:
@@ -171,41 +154,7 @@
 
                         # generate stats for lvlm results
                         lvm_lvlm_metric.generate_stats()
-=======
-    #     # 4. RUN LLAVA INFERENCE
-    #     for class_lvl in classification_lvl:
-    #         for model in llava_models:
-    #             for prompt in prompts:
-    #                 llava = LlavaInference(images=images, bbdd=bbdd, classification_lvl=class_lvl, n_prompt=prompt, model=model)
-    #                 llava.run()
-    #                 # Get Llava Results
-    #                 llava_results_df = llava.get_results()
-    #                 # Obtain categories
-    #                 categories = llava.get_categories()
-
-    #                 # 5. CALCULATE QUALITY METRICS
-    #                 for idx, run in best_runs.iterrows():
-    #                     img_cluster_dict = experiment_controller.get_cluster_images_dict(images,run,None,True)
-    #                     # Quality metrics
-    #                     lvm_lvlm_metric = MultiModalClusteringMetric(experiment_name,
-    #                                                                 class_lvl,
-    #                                                                 categories,
-    #                                                                 model, 
-    #                                                                 prompt, 
-    #                                                                 run, 
-    #                                                                 img_cluster_dict, 
-    #                                                                 llava_results_df)
-                        
-    #                     # if prompt != 3:
-    #                     #     lvm_lvlm_metric.generate_stats()
-    #                     # elif prompt == 3 and n_lvlm_categories != 0:
-    #                     #     lvm_lvlm_metric.generate_stats_multiple_categories(n_lvlm_categories)
-    #                     # else:
-    #                     #     lvm_lvlm_metric.generate_stats()
-
-    #                     # generate stats for lvlm results
-    #                     lvm_lvlm_metric.generate_stats()
->>>>>>> 368ef051
+
                         
                         
                         # Obtain results
